#![deny(warnings)]

extern crate diesel;
extern crate bufstream;
extern crate cargo_registry;
extern crate conduit;
extern crate conduit_middleware;
extern crate conduit_test;
extern crate curl;
extern crate dotenv;
extern crate git2;
extern crate postgres;
extern crate rustc_serialize;
extern crate semver;
extern crate time;
extern crate url;
extern crate s3;

use rustc_serialize::json::{self, Json};
use std::borrow::Cow;
use std::collections::HashMap;
use std::env;
use std::sync::atomic::{AtomicUsize, ATOMIC_USIZE_INIT, Ordering};
use std::sync::Arc;

use cargo_registry::app::App;
use cargo_registry::category::NewCategory;
use cargo_registry::db::{self, RequestTransaction};
use cargo_registry::dependency::{Kind, NewDependency};
use cargo_registry::keyword::Keyword;
use cargo_registry::krate::NewCrate;
use cargo_registry::upload as u;
use cargo_registry::user::NewUser;
use cargo_registry::version::NewVersion;
use cargo_registry::{User, Crate, Version, Dependency, Category, Model, Replica};
use conduit::{Request, Method};
use conduit_test::MockRequest;
use diesel::pg::PgConnection;
use diesel::prelude::*;

macro_rules! t {
    ($e:expr) => (
        match $e {
            Ok(e) => e,
            Err(m) => panic!("{} failed with: {}", stringify!($e), m),
        }
    )
}

macro_rules! t_resp { ($e:expr) => (t!($e)) }

macro_rules! ok_resp {
    ($e:expr) => ({
        let resp = t_resp!($e);
        if !::ok_resp(&resp) { panic!("bad response: {:?}", resp.status); }
        resp
    })
}

macro_rules! bad_resp {
    ($e:expr) => ({
        let mut resp = t_resp!($e);
        match ::bad_resp(&mut resp) {
            None => panic!("ok response: {:?}", resp.status),
            Some(b) => b,
        }
    })
}

#[derive(RustcDecodable, Debug)]
struct Error {
    detail: String,
}
#[derive(RustcDecodable)]
struct Bad {
    errors: Vec<Error>,
}

mod badge;
mod category;
mod git;
mod keyword;
mod krate;
mod record;
mod team;
mod user;
mod version;

fn app() -> (record::Bomb, Arc<App>, conduit_middleware::MiddlewareBuilder) {
    dotenv::dotenv().ok();
    git::init();

    let (proxy, bomb) = record::proxy();

    // When testing we route all API traffic over HTTP so we can
    // sniff/record it, but everywhere else we use https
    let api_protocol = String::from("http");

    let uploader = cargo_registry::Uploader::S3 {
        bucket: s3::Bucket::new(
            String::from("alexcrichton-test"),
            None,
            String::new(),
            String::new(),
            &api_protocol,
        ),
        proxy: Some(proxy),
    };

    let config = cargo_registry::Config {
        uploader: uploader,
        session_key: "test".to_string(),
        git_repo_checkout: git::checkout(),
        gh_client_id: env::var("GH_CLIENT_ID").unwrap_or(String::new()),
        gh_client_secret: env::var("GH_CLIENT_SECRET").unwrap_or(String::new()),
        db_url: env("TEST_DATABASE_URL"),
        env: cargo_registry::Env::Test,
        max_upload_size: 1000,
        mirror: Replica::Primary,
        api_protocol: api_protocol,
    };
    let app = App::new(&config);
    t!(t!(app.diesel_database.get()).begin_test_transaction());
    let app = Arc::new(app);
    let middleware = cargo_registry::middleware(app.clone());
    return (bomb, app, middleware);
}

fn env(s: &str) -> String {
    match env::var(s).ok() {
        Some(s) => s,
        None => panic!("must have `{}` defined", s),
    }
}

fn req(app: Arc<App>, method: conduit::Method, path: &str) -> MockRequest {
    let mut req = MockRequest::new(method, path);
    req.mut_extensions().insert(db::Transaction::new(app));
    return req;
}

fn ok_resp(r: &conduit::Response) -> bool {
    r.status.0 == 200
}

fn bad_resp(r: &mut conduit::Response) -> Option<Bad> {
    let bad = json::<Bad>(r);
    if bad.errors.len() == 0 {
        return None;
    }
    Some(bad)
}

fn json<T: rustc_serialize::Decodable>(r: &mut conduit::Response) -> T {
    let mut data = Vec::new();
    r.body.write_body(&mut data).unwrap();
    let s = std::str::from_utf8(&data).unwrap();
    let j = match Json::from_str(s) {
        Ok(t) => t,
        Err(e) => panic!("failed to decode: {:?}\n{}", e, s),
    };
    let j = fixup(j);
    let s = j.to_string();
    return match json::decode(&s) {
        Ok(t) => t,
        Err(e) => panic!("failed to decode: {:?}\n{}", e, s),
    };


    fn fixup(json: Json) -> Json {
        match json {
            Json::Object(object) => {
                Json::Object(
                    object
                        .into_iter()
                        .map(|(k, v)| {
                            let k = if k == "crate" { "krate".to_string() } else { k };
                            (k, fixup(v))
                        })
                        .collect(),
                )
            }
            Json::Array(list) => Json::Array(list.into_iter().map(fixup).collect()),
            j => j,
        }
    }
}

static NEXT_ID: AtomicUsize = ATOMIC_USIZE_INIT;

fn new_user(login: &str) -> NewUser {
    NewUser {
        gh_id: NEXT_ID.fetch_add(1, Ordering::SeqCst) as i32,
        gh_login: login,
        email: None,
        name: None,
        gh_avatar: None,
        gh_access_token: Cow::Borrowed("some random token"),
    }
}

fn user(login: &str) -> User {
    User {
        id: NEXT_ID.fetch_add(1, Ordering::SeqCst) as i32,
        gh_id: NEXT_ID.fetch_add(1, Ordering::SeqCst) as i32,
        gh_login: login.to_string(),
        email: None,
        name: None,
        gh_avatar: None,
        gh_access_token: "some random token".into(),
        api_token: "some random token".into(),
    }
}

use cargo_registry::util::CargoResult;

struct VersionBuilder<'a> {
    version: semver::Version,
    license: Option<&'a str>,
    license_file: Option<&'a str>,
    features: HashMap<String, Vec<String>>,
}

impl<'a> VersionBuilder<'a> {
    fn new(version: &str) -> VersionBuilder {
        let version = semver::Version::parse(version).unwrap_or_else(
            |e| {
                panic!("The version {} is not valid: {}", version, e);
            },
        );

        VersionBuilder {
            version: version,
            license: None,
            license_file: None,
            features: HashMap::new(),
        }
    }

    fn license(mut self, license: Option<&'a str>) -> Self {
        self.license = license;
        self
    }

    fn build(self, connection: &PgConnection, crate_id: i32) -> CargoResult<Version> {
        let license = match self.license {
            Some(license) => Some(license.to_owned()),
            None => None,
        };

        NewVersion::new(
            crate_id,
            &self.version,
            &self.features,
            license,
            self.license_file,
        )?.save(connection, &[])
    }
}

struct CrateBuilder<'a> {
    owner_id: i32,
    krate: NewCrate<'a>,
    downloads: Option<i32>,
    versions: Vec<VersionBuilder<'a>>,
    keywords: Vec<&'a str>,
}

impl<'a> CrateBuilder<'a> {
    fn new(name: &str, owner_id: i32) -> CrateBuilder {
        CrateBuilder {
            owner_id: owner_id,
            krate: NewCrate {
                name: name,
                ..NewCrate::default()
            },
            downloads: None,
            versions: Vec::new(),
            keywords: Vec::new(),
        }
    }

    fn description(mut self, description: &'a str) -> Self {
        self.krate.description = Some(description);
        self
    }

    fn documentation(mut self, documentation: &'a str) -> Self {
        self.krate.documentation = Some(documentation);
        self
    }

    fn homepage(mut self, homepage: &'a str) -> Self {
        self.krate.homepage = Some(homepage);
        self
    }

    fn readme(mut self, readme: &'a str) -> Self {
        self.krate.readme = Some(readme);
        self
    }

    fn max_upload_size(mut self, max_upload_size: i32) -> Self {
        self.krate.max_upload_size = Some(max_upload_size);
        self
    }

    fn downloads(mut self, downloads: i32) -> Self {
        self.downloads = Some(downloads);
        self
    }

    fn version(mut self, version: VersionBuilder<'a>) -> Self {
        self.versions.push(version);
        self
    }

    fn keyword(mut self, keyword: &'a str) -> Self {
        self.keywords.push(keyword);
        self
    }

    fn build(mut self, connection: &PgConnection) -> CargoResult<Crate> {
        use diesel::update;

        let mut krate = self.krate.create_or_update(
            connection,
<<<<<<< HEAD
            None,
=======
>>>>>>> fc41ff8a
            self.owner_id,
        )?;

        // Since we are using `NewCrate`, we can't set all the
        // crate properties in a single DB call.
        if let Some(downloads) = self.downloads {
            krate.downloads = downloads;
            update(&krate).set(&krate).execute(connection)?;
        }

        if self.versions.is_empty() {
            self.versions.push(VersionBuilder::new("0.99.0"));
        }

        for version in self.versions {
            version.build(&connection, krate.id)?;
        }

        if !self.keywords.is_empty() {
            Keyword::update_crate(connection, &krate, &self.keywords)?;
        }

        Ok(krate)
    }

    fn expect_build(self, connection: &PgConnection) -> Crate {
        let name = self.krate.name;
        self.build(connection).unwrap_or_else(|e| {
            panic!("Unable to create crate {}: {:?}", name, e);
        })
    }
}

fn new_version(crate_id: i32, num: &str) -> NewVersion {
    let num = semver::Version::parse(num).unwrap();
    NewVersion::new(crate_id, &num, &HashMap::new(), None, None).unwrap()
}

fn krate(name: &str) -> Crate {
    cargo_registry::krate::Crate {
        id: NEXT_ID.fetch_add(1, Ordering::SeqCst) as i32,
        name: name.to_string(),
        updated_at: time::now().to_timespec(),
        created_at: time::now().to_timespec(),
        downloads: 10,
        documentation: None,
        homepage: None,
        description: None,
        readme: None,
        license: None,
        repository: None,
        max_upload_size: None,
    }
}

fn mock_user(req: &mut Request, u: User) -> User {
    let u = User::find_or_insert(
        req.tx().unwrap(),
        u.gh_id,
        &u.gh_login,
        u.email.as_ref().map(|s| &s[..]),
        u.name.as_ref().map(|s| &s[..]),
        u.gh_avatar.as_ref().map(|s| &s[..]),
        &u.gh_access_token,
    ).unwrap();
    sign_in_as(req, &u);
    return u;
}

fn sign_in_as(req: &mut Request, user: &User) {
    req.mut_extensions().insert(user.clone());
}

fn sign_in(req: &mut Request, app: &App) {
    let conn = app.diesel_database.get().unwrap();
    let user = ::new_user("foo").create_or_update(&conn).unwrap();
    sign_in_as(req, &user);
}

fn mock_crate(req: &mut Request, krate: Crate) -> (Crate, Version) {
    mock_crate_vers(req, krate, &semver::Version::parse("1.0.0").unwrap())
}

fn mock_crate_vers(req: &mut Request, krate: Crate, v: &semver::Version) -> (Crate, Version) {
    let user = req.extensions().find::<User>().unwrap();
    let mut krate = Crate::find_or_insert(
        req.tx().unwrap(),
        &krate.name,
        user.id,
        &krate.description,
        &krate.homepage,
        &krate.documentation,
        &krate.readme,
        &krate.repository,
        &krate.license,
        &None,
        krate.max_upload_size,
    ).unwrap();
    let v = krate.add_version(req.tx().unwrap(), v, &HashMap::new(), &[]);
    (krate, v.unwrap())
}

fn new_dependency(conn: &PgConnection, version: &Version, krate: &Crate) -> Dependency {
    use diesel::insert;
    use cargo_registry::schema::dependencies;

    let dep = NewDependency {
        version_id: version.id,
        crate_id: krate.id,
        req: ">= 0".into(),
        optional: false,
        ..Default::default()
    };
    insert(&dep)
        .into(dependencies::table)
        .get_result(conn)
        .unwrap()
}

fn mock_dep(
    req: &mut Request,
    version: &Version,
    krate: &Crate,
    target: Option<&str>,
) -> Dependency {
    Dependency::insert(
        req.tx().unwrap(),
        version.id,
        krate.id,
        &semver::VersionReq::parse(">= 0").unwrap(),
        Kind::Normal,
        false,
        true,
        &[],
        &target.map(|s| s.to_string()),
    ).unwrap()
}

fn new_category<'a>(category: &'a str, slug: &'a str) -> NewCategory<'a> {
    NewCategory {
        category: category,
        slug: slug,
        ..NewCategory::default()
    }
}

fn mock_category(req: &mut Request, name: &str, slug: &str) -> Category {
    let conn = req.tx().unwrap();
    let stmt = conn.prepare(
        " \
        INSERT INTO categories (category, slug) \
        VALUES ($1, $2) \
        RETURNING *",
    ).unwrap();
    let rows = stmt.query(&[&name, &slug]).unwrap();
    Model::from_row(&rows.iter().next().unwrap())
}

fn logout(req: &mut Request) {
    req.mut_extensions().pop::<User>();
}

fn request_with_user_and_mock_crate(app: &Arc<App>, user: NewUser, krate: &str) -> MockRequest {
    let mut req = new_req(app.clone(), krate, "1.0.0");
    {
        let conn = app.diesel_database.get().unwrap();
        let user = user.create_or_update(&conn).unwrap();
        sign_in_as(&mut req, &user);
        ::CrateBuilder::new(krate, user.id).expect_build(&conn);
    }
    req
}

fn new_req(app: Arc<App>, krate: &str, version: &str) -> MockRequest {
    new_req_full(app, ::krate(krate), version, Vec::new())
}

fn new_req_full(
    app: Arc<App>,
    krate: Crate,
    version: &str,
    deps: Vec<u::CrateDependency>,
) -> MockRequest {
    let mut req = ::req(app, Method::Put, "/api/v1/crates/new");
    req.with_body(&new_req_body(
        krate,
        version,
        deps,
        Vec::new(),
        Vec::new(),
        HashMap::new(),
    ));
    return req;
}

fn new_req_with_keywords(
    app: Arc<App>,
    krate: Crate,
    version: &str,
    kws: Vec<String>,
) -> MockRequest {
    let mut req = ::req(app, Method::Put, "/api/v1/crates/new");
    req.with_body(&new_req_body(
        krate,
        version,
        Vec::new(),
        kws,
        Vec::new(),
        HashMap::new(),
    ));
    return req;
}

fn new_req_with_categories(
    app: Arc<App>,
    krate: Crate,
    version: &str,
    cats: Vec<String>,
) -> MockRequest {
    let mut req = ::req(app, Method::Put, "/api/v1/crates/new");
    req.with_body(&new_req_body(
        krate,
        version,
        Vec::new(),
        Vec::new(),
        cats,
        HashMap::new(),
    ));
    return req;
}

fn new_req_with_badges(
    app: Arc<App>,
    krate: Crate,
    version: &str,
    badges: HashMap<String, HashMap<String, String>>,
) -> MockRequest {
    let mut req = ::req(app, Method::Put, "/api/v1/crates/new");
    req.with_body(&new_req_body(
        krate,
        version,
        Vec::new(),
        Vec::new(),
        Vec::new(),
        badges,
    ));
    return req;
}

fn new_req_body_version_2(krate: Crate) -> Vec<u8> {
    new_req_body(
        krate,
        "2.0.0",
        Vec::new(),
        Vec::new(),
        Vec::new(),
        HashMap::new(),
    )
}

fn new_req_body(
    krate: Crate,
    version: &str,
    deps: Vec<u::CrateDependency>,
    kws: Vec<String>,
    cats: Vec<String>,
    badges: HashMap<String, HashMap<String, String>>,
) -> Vec<u8> {
    let kws = kws.into_iter().map(u::Keyword).collect();
    let cats = cats.into_iter().map(u::Category).collect();
    new_crate_to_body(
        &u::NewCrate {
            name: u::CrateName(krate.name),
            vers: u::CrateVersion(semver::Version::parse(version).unwrap()),
            features: HashMap::new(),
            deps: deps,
            authors: vec!["foo".to_string()],
            description: Some("description".to_string()),
            homepage: krate.homepage,
            documentation: krate.documentation,
            readme: krate.readme,
            keywords: Some(u::KeywordList(kws)),
            categories: Some(u::CategoryList(cats)),
            license: Some("MIT".to_string()),
            license_file: None,
            repository: krate.repository,
            badges: Some(badges),
        },
        &[],
    )
}

fn new_crate_to_body(new_crate: &u::NewCrate, krate: &[u8]) -> Vec<u8> {
    let json = json::encode(&new_crate).unwrap();
    let mut body = Vec::new();
    body.extend(
        [
            (json.len() >> 0) as u8,
            (json.len() >> 8) as u8,
            (json.len() >> 16) as u8,
            (json.len() >> 24) as u8,
        ].iter()
            .cloned(),
    );
    body.extend(json.as_bytes().iter().cloned());
    body.extend(
        &[
            (krate.len() >> 0) as u8,
            (krate.len() >> 8) as u8,
            (krate.len() >> 16) as u8,
            (krate.len() >> 24) as u8,
        ],
    );
    body.extend(krate);
    body
}<|MERGE_RESOLUTION|>--- conflicted
+++ resolved
@@ -325,10 +325,6 @@
 
         let mut krate = self.krate.create_or_update(
             connection,
-<<<<<<< HEAD
-            None,
-=======
->>>>>>> fc41ff8a
             self.owner_id,
         )?;
 
