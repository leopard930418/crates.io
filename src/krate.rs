--- conflicted
+++ resolved
@@ -734,12 +734,12 @@
     }
 
     /// Returns (dependency, dependent crate name, dependent crate downloads)
-<<<<<<< HEAD
-    pub fn reverse_dependencies(&self,
-                                conn: &PgConnection,
-                                offset: i64,
-                                limit: i64)
-                                -> CargoResult<(Vec<ReverseDependency>, i64)> {
+    pub fn reverse_dependencies(
+        &self,
+        conn: &PgConnection,
+        offset: i64,
+        limit: i64,
+    ) -> CargoResult<(Vec<ReverseDependency>, i64)> {
         use diesel::expression::dsl::sql;
         use diesel::types::{Integer, Text, BigInt};
 
@@ -752,24 +752,6 @@
 
         let (vec, counts): (_, Vec<_>) = rows.into_iter().unzip();
         let cnt = counts.into_iter().nth(0).unwrap_or(0i64);
-=======
-    pub fn reverse_dependencies(
-        &self,
-        conn: &GenericConnection,
-        offset: i64,
-        limit: i64,
-    ) -> CargoResult<(Vec<ReverseDependency>, i64)> {
-        let stmt = conn.prepare(include_str!("krate_reverse_dependencies.sql"))?;
-
-        let rows = stmt.query(&[&self.id, &offset, &limit])?;
-        let cnt = if rows.is_empty() {
-            0i64
-        } else {
-            rows.get(0).get("total")
-        };
-        let vec: Vec<_> = rows.iter().map(|r| Model::from_row(&r)).collect();
-
->>>>>>> 65d8035a
         Ok((vec, cnt))
     }
 }
@@ -1565,14 +1547,9 @@
     let conn = req.db_conn()?;
     let krate = Crate::by_name(name).first::<Crate>(&*conn)?;
     let (offset, limit) = req.pagination(10, 100)?;
-<<<<<<< HEAD
     let (rev_deps, total) = krate.reverse_dependencies(&*conn, offset, limit)?;
-    let rev_deps = rev_deps.into_iter()
-=======
-    let (rev_deps, total) = krate.reverse_dependencies(conn, offset, limit)?;
     let rev_deps = rev_deps
         .into_iter()
->>>>>>> 65d8035a
         .map(ReverseDependency::encodable)
         .collect();
 
