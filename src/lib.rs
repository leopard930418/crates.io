#[macro_use] extern crate log;
extern crate postgres as pg;
extern crate rustc_serialize;
extern crate curl;
extern crate flate2;
extern crate git2;
extern crate license_exprs;
extern crate oauth2;
extern crate openssl;
extern crate r2d2;
extern crate r2d2_postgres;
extern crate rand;
extern crate s3;
extern crate semver;
extern crate time;
extern crate url;

extern crate conduit;
extern crate conduit_conditional_get;
extern crate conduit_cookie;
extern crate conduit_git_http_backend;
extern crate conduit_json_parser;
extern crate conduit_log_requests;
extern crate conduit_middleware;
extern crate conduit_router;
extern crate conduit_static;

pub use app::App;
pub use config::Config;
pub use self::dependency::Dependency;
pub use self::download::{CrateDownload, VersionDownload};
pub use self::keyword::Keyword;
pub use self::krate::Crate;
pub use self::model::Model;
pub use self::user::User;
pub use self::version::Version;

use std::sync::Arc;
use std::error::Error;

use conduit_router::RouteBuilder;
use conduit_middleware::MiddlewareBuilder;

use util::{C, R, R404};

pub mod app;
pub mod config;
pub mod db;
pub mod dependency;
pub mod dist;
pub mod download;
pub mod git;
pub mod keyword;
pub mod krate;
pub mod model;
pub mod upload;
pub mod user;
pub mod owner;
pub mod util;
pub mod version;
<<<<<<< HEAD
pub mod http;
mod licenses;
=======
>>>>>>> dd135472

#[derive(PartialEq, Eq, Clone, Copy)]
pub enum Env {
    Development,
    Test,
    Production,
}

pub fn middleware(app: Arc<App>) -> MiddlewareBuilder {
    let mut api_router = RouteBuilder::new();

    api_router.get("/crates", C(krate::index));
    api_router.get("/crates/:crate_id", C(krate::show));
    api_router.put("/crates/new", C(krate::new));
    api_router.get("/crates/:crate_id/:version", C(version::show));
    api_router.get("/crates/:crate_id/:version/download", C(krate::download));
    api_router.get("/crates/:crate_id/:version/dependencies", C(version::dependencies));
    api_router.get("/crates/:crate_id/:version/downloads", C(version::downloads));
    api_router.get("/crates/:crate_id/:version/authors", C(version::authors));
    api_router.get("/crates/:crate_id/downloads", C(krate::downloads));
    api_router.get("/crates/:crate_id/versions", C(krate::versions));
    api_router.put("/crates/:crate_id/follow", C(krate::follow));
    api_router.delete("/crates/:crate_id/follow", C(krate::unfollow));
    api_router.get("/crates/:crate_id/following", C(krate::following));
    api_router.get("/crates/:crate_id/owners", C(krate::owners));
    api_router.put("/crates/:crate_id/owners", C(krate::add_owners));
    api_router.delete("/crates/:crate_id/owners", C(krate::remove_owners));
    api_router.delete("/crates/:crate_id/:version/yank", C(version::yank));
    api_router.put("/crates/:crate_id/:version/unyank", C(version::unyank));
    api_router.get("/crates/:crate_id/reverse_dependencies", C(krate::reverse_dependencies));
    api_router.get("/versions", C(version::index));
    api_router.get("/versions/:version_id", C(version::show));
    api_router.get("/keywords", C(keyword::index));
    api_router.get("/keywords/:keyword_id", C(keyword::show));
    let api_router = Arc::new(R404(api_router));

    let mut router = RouteBuilder::new();

    // Mount the router under the /api/v1 path so we're at least somewhat at the
    // liberty to change things in the future!
    router.get("/api/v1/*path", R(api_router.clone()));
    router.put("/api/v1/*path", R(api_router.clone()));
    router.post("/api/v1/*path", R(api_router.clone()));
    router.head("/api/v1/*path", R(api_router.clone()));
    router.delete("/api/v1/*path", R(api_router));

    router.get("/authorize_url", C(user::github_authorize));
    router.get("/authorize", C(user::github_access_token));
    router.get("/logout", C(user::logout));
    router.get("/me", C(user::me));
    router.put("/me/reset_token", C(user::reset_token));
    router.get("/me/updates", C(user::updates));
    router.get("/summary", C(krate::summary));

    let env = app.config.env;
    if env == Env::Development {
        let s = conduit_git_http_backend::Serve(app.git_repo_checkout.clone());
        let s = Arc::new(s);
        router.get("/git/index/*path", R(s.clone()));
        router.post("/git/index/*path", R(s));
    }

    let mut m = MiddlewareBuilder::new(R404(router));
    if env == Env::Development {
        m.add(DebugMiddleware);
    }
    if env != Env::Test {
        m.add(conduit_log_requests::LogRequests(log::LogLevel::Info));
    }
    m.around(util::Head::new());
    m.add(conduit_conditional_get::ConditionalGet);
    m.add(conduit_cookie::Middleware::new(app.session_key.as_bytes()));
    m.add(conduit_cookie::SessionMiddleware::new("cargo_session",
                                                 env == Env::Production));
    m.add(app::AppMiddleware::new(app));
    m.add(db::TransactionMiddleware);
    m.add(user::Middleware);
    if env != Env::Test {
        m.around(dist::Middleware::new());
    }

    return m;

    struct DebugMiddleware;

    impl conduit_middleware::Middleware for DebugMiddleware {
        fn before(&self, req: &mut conduit::Request)
                  -> Result<(), Box<Error+Send>> {
            println!("  version: {}", req.http_version());
            println!("  method: {:?}", req.method());
            println!("  scheme: {:?}", req.scheme());
            println!("  host: {:?}", req.host());
            println!("  path: {}", req.path());
            println!("  query_string: {:?}", req.query_string());
            for &(k, ref v) in req.headers().all().iter() {
                println!("  hdr: {}={:?}", k, v);
            }
            Ok(())
        }
        fn after(&self, _req: &mut conduit::Request,
                 res: Result<conduit::Response, Box<Error+Send>>)
                 -> Result<conduit::Response, Box<Error+Send>> {
            res.map(|res| {
                println!("  <- {:?}", res.status);
                for (k, v) in res.headers.iter() {
                    println!("  <- {} {:?}", k, v);
                }
                res
            })
        }
    }
}

pub fn now() -> time::Timespec {
    time::now_utc().to_timespec()
}

pub fn encode_time(ts: time::Timespec) -> String {
    time::at_utc(ts).rfc3339().to_string()
}<|MERGE_RESOLUTION|>--- conflicted
+++ resolved
@@ -58,11 +58,7 @@
 pub mod owner;
 pub mod util;
 pub mod version;
-<<<<<<< HEAD
 pub mod http;
-mod licenses;
-=======
->>>>>>> dd135472
 
 #[derive(PartialEq, Eq, Clone, Copy)]
 pub enum Env {
